'use client';

import { categories } from '@/assets/categories';
import { Box } from "@/components/ui/box";
import { Button, ButtonText } from '@/components/ui/button';
import { Card } from "@/components/ui/card";
import { Heading } from '@/components/ui/heading';
import { HStack } from '@/components/ui/hstack';
import { Icon } from '@/components/ui/icon';
import { Image } from '@/components/ui/image';
// Removed unused Input components
import { Text } from '@/components/ui/text';
import { Toast, ToastDescription, ToastTitle, useToast } from '@/components/ui/toast';
import { VStack } from '@/components/ui/vstack';
import { getCurrentUser } from '@/services/authService';
import { useCart } from '@/services/context/CartContext';
import { Product, getProducts } from '@/services/productService';
import { addToWishlist, getWishlistStatus, removeFromWishlist } from '@/services/wishlistService';
import { useRouter } from 'expo-router';
import {
  ArrowUpDown,
  Check,
  ChevronDown,
  Filter,
  Grid,
  Heart,
  List,
  Package,
  Search,
  Sparkles,
  Star,
  X
} from 'lucide-react-native';
import React, { memo, useCallback, useEffect, useMemo, useState } from 'react';
import {
  ActivityIndicator,
  Animated,
  Dimensions,
  FlatList,
  Modal,
  Platform,
  RefreshControl,
  ScrollView,
  StatusBar,
  StyleSheet,
  TextInput,
  TouchableOpacity,
  View
} from 'react-native';
import { useSafeAreaInsets } from 'react-native-safe-area-context';

const { width } = Dimensions.get('window');
const CARD_WIDTH = width / 2 - 24; // 2 columns with spacing
const LIST_CARD_WIDTH = width - 32; // Full width with padding

// Sort options with proper icons
const SORT_OPTIONS = [
  { id: 'popular', label: 'Most Popular', icon: Sparkles },
  { id: 'price_asc', label: 'Price: Low to High', icon: ArrowUpDown },
  { id: 'price_desc', label: 'Price: High to Low', icon: ArrowUpDown },
  { id: 'newest', label: 'Newest First', icon: Package },
  { id: 'rating', label: 'Highest Rated', icon: Star },
];

// Product Card Component - Using Card component style
const ProductCardComponent = ({
  product,
  viewMode = 'grid',
  onPress,
  onAddToCart,
  onToggleFavorite,
  isAddingToCart,
  isFavorite = false,
}) => {
  const isGrid = viewMode === 'grid';
  const discounted = product.discountPrice && product.discountPrice < product.basePrice;
  const discount = discounted ? 
    Math.round(((product.basePrice - product.discountPrice) / product.basePrice) * 100) : 0;
    
  // Animation for heart button
  const [heartScale] = useState(new Animated.Value(1));
  const [imageLoading, setImageLoading] = useState(true);
  const [imageError, setImageError] = useState(false);
  
  // Determine the best image to use with better fallback
  const imageUrl = useMemo(() => {
    if (product.featuredImage) return product.featuredImage;
    if (product.images && product.images.length > 0) return product.images[0];
    return 'https://via.placeholder.com/300?text=Product';
  }, [product.featuredImage, product.images]);
  
  const handleFavoritePress = useCallback(() => {
    // Heart animation
    Animated.sequence([
      Animated.timing(heartScale, {
        toValue: 1.3,
        duration: 150,
        useNativeDriver: true,
      }),
      Animated.timing(heartScale, {
        toValue: 1,
        duration: 150,
        useNativeDriver: true,
      }),
    ]).start();
    
    onToggleFavorite && onToggleFavorite(product);
  }, [heartScale, product, onToggleFavorite]);
  
  // Memoize handlers for better performance
  const handleAddToCart = useCallback(() => {
    onAddToCart && onAddToCart(product);
  }, [product, onAddToCart]);
  
  const handleCardPress = useCallback(() => {
    onPress && onPress(product.id);
  }, [product.id, onPress]);
  
  return (
    <TouchableOpacity 
      activeOpacity={0.9}
      onPress={handleCardPress}
      style={isGrid ? styles.gridCardContainer : styles.listCardContainer}
    >
      <Card className={`p-3 rounded-lg ${isGrid ? 'max-w-full' : 'max-w-full'}`}>
        {/* Image Container with Discount Badge and Favorite Button */}
        <Box className="relative">
          <Image
            source={{ uri: imageUrl }}
            className={`h-${isGrid ? '[150px]' : '[120px]'} w-full rounded-md aspect-[4/3]`}
            alt={product.name || "Product image"}
            contentFit="cover"
            onLoadStart={() => setImageLoading(true)}
            onLoad={() => setImageLoading(false)}
            onError={() => {
              setImageLoading(false);
              setImageError(true);
            }}
          />
          
          {imageLoading && (
            <View className="absolute top-0 left-0 right-0 bottom-0 flex items-center justify-center bg-background-50">
              <ActivityIndicator size="small" color="#3B82F6" />
            </View>
          )}
          
          {imageError && (
            <View className="absolute top-0 left-0 right-0 bottom-0 flex items-center justify-center bg-background-100">
              <Text className="text-2xl font-bold text-background-400">
                {(product.name || "Product").charAt(0)}
              </Text>
            </View>
          )}
          
          {discount > 0 && (
            <Box className="absolute top-2 left-2 bg-red-500 px-2 py-1 rounded-md">
              <Text className="text-xs font-bold text-white">{discount}% OFF</Text>
            </Box>
          )}
          
          <Animated.View 
            style={[
              { transform: [{ scale: heartScale }] },
              { position: 'absolute', top: 8, right: 8 }
            ]}
          >
            <TouchableOpacity
              onPress={handleFavoritePress}
              hitSlop={{ top: 10, right: 10, bottom: 10, left: 10 }}
              className="w-8 h-8 rounded-full bg-black bg-opacity-30 flex items-center justify-center"
            >
              <Heart 
                size={18} 
                color={isFavorite ? "#FF4D4F" : "#FFFFFF"} 
                fill={isFavorite ? "#FF4D4F" : "none"} 
                strokeWidth={2}
              />
            </TouchableOpacity>
          </Animated.View>
        </Box>
        
        {/* Content */}
        <VStack className="mt-3">
          {/* Brand */}
          {product.brand && (
            <Text
              className="text-xs text-typography-500"
              numberOfLines={1}
            >
              {product.brand}
            </Text>
          )}
          
          {/* Product Name */}
          <Heading size="sm" className="mb-1 mt-1" numberOfLines={2}>
            {product.name}
          </Heading>
          
          {/* Rating */}
          {product.rating && (
            <HStack space="xs" alignItems="center" className="mb-1">
              <Star size={14} color="#FFAB00" fill="#FFAB00" />
              <Text className="text-xs text-typography-600">
                {product.rating.toFixed(1)}
              </Text>
              {product.reviewCount && (
                <Text className="text-xs text-typography-400">
                  ({product.reviewCount})
                </Text>
              )}
            </HStack>
          )}
          
          {/* Price */}
          <HStack space="xs" alignItems="center" className="mb-4">
            <Text className="text-base font-medium text-typography-900">
              ₹{discounted ? product.discountPrice : product.basePrice}
            </Text>
            
            {discounted && (
              <Text className="text-xs text-typography-500 line-through">
                ₹{product.basePrice}
              </Text>
            )}
          </HStack>
          
          {/* Action Buttons */}
          <Box className="flex-row">
            <Button
              className="flex-1 px-3 py-2 mr-2"
              onPress={handleAddToCart}
              disabled={isAddingToCart}
            >
              {isAddingToCart ? (
                <ActivityIndicator size="small" color="#FFFFFF" />
              ) : (
                <ButtonText size="sm">Add to cart</ButtonText>
              )}
            </Button>
            
            <Button
              variant="outline"
              className="px-3 py-2 border-outline-300"
              onPress={handleFavoritePress}
            >
              <Heart 
                size={18} 
                color={isFavorite ? "#FF4D4F" : "#475569"} 
                fill={isFavorite ? "#FF4D4F" : "none"} 
                strokeWidth={2}
              />
            </Button>
          </Box>
        </VStack>
      </Card>
    </TouchableOpacity>
  );
};

// Memoize the ProductCardComponent with React.memo
const ProductCard = memo(ProductCardComponent, (prevProps, nextProps) => {
  // Custom equality check for memoization optimization
  return (
    prevProps.product.id === nextProps.product.id &&
    prevProps.viewMode === nextProps.viewMode &&
    prevProps.isAddingToCart === nextProps.isAddingToCart &&
    prevProps.isFavorite === nextProps.isFavorite
  );
});

// Main Shop Screen Component
export default function ShopScreen() {
  const router = useRouter();
  const toast = useToast();
  const insets = useSafeAreaInsets();
  const { addItem } = useCart();
  
  // State management
  const [products, setProducts] = useState<Product[]>([]);
  const [isLoading, setIsLoading] = useState(true);
  const [refreshing, setRefreshing] = useState(false);
  const [error, setError] = useState<string | null>(null);
  const [addingToCartId, setAddingToCartId] = useState<string | null>(null);
  const [favorites, setFavorites] = useState<string[]>([]);
  const [loadingWishlist, setLoadingWishlist] = useState(false);
  
  // UI state
  const [viewMode, setViewMode] = useState('grid');
  const [searchQuery, setSearchQuery] = useState('');
  
  // Filter state
  const [filterModalVisible, setFilterModalVisible] = useState(false);
  const [sortModalVisible, setSortModalVisible] = useState(false);
  const [selectedCategory, setSelectedCategory] = useState('all');
  const [selectedSort, setSelectedSort] = useState('popular');
  const [selectedBrands, setSelectedBrands] = useState<string[]>([]);
  const [minRating, setMinRating] = useState(0);
  const [priceRange, setPriceRange] = useState([0, 10000]);
  const [inStockOnly, setInStockOnly] = useState(false);
  
  // Load products
  useEffect(() => {
    fetchProducts();
  }, []);
  
  // Fetch products from API
  const fetchProducts = async () => {
    try {
      setIsLoading(true);
      const data = await getProducts();
      setProducts(data);
      
      // Set initial price range based on actual product prices
      if (data.length > 0) {
        const prices = data.map(p => p.discountPrice || p.basePrice).filter(Boolean);
        if (prices.length) {
          setPriceRange([
            Math.floor(Math.min(...prices)),
            Math.ceil(Math.max(...prices))
          ]);
        }
      }
      
      // Load wishlist data
      await loadWishlistData();
    } catch (err) {
      console.error('Failed to fetch products:', err);
      setError('Could not load products. Please try again.');
    } finally {
      setIsLoading(false);
      setRefreshing(false);
    }
  };
  
  // Load wishlist data
  const loadWishlistData = async () => {
    try {
      setLoadingWishlist(true);
<<<<<<< HEAD
      const currentUser = getCurrentUser();
      if (!currentUser) {
        setFavorites([]);
        return;
      }
      const userId = currentUser.uid;
=======
      
      // Get current user ID from auth service
      const currentUser = getCurrentUser();
      
      if (!currentUser) {
        // If no user is logged in, return early
        setLoadingWishlist(false);
        return;
      }
      
      const userId = currentUser.uid;
      
      // In a real app, you would iterate through products and check their wishlist status
      // This is a simplified example - in production code you would use a batch operation
>>>>>>> 2879e7b1
      const wishlistProducts: string[] = [];
      for (const product of products) {
        if (product.id) { // Add null check for product.id
          const isInWishlist = await getWishlistStatus(userId, product.id);
          if (isInWishlist) {
            wishlistProducts.push(product.id);
          }
        }
      }
      setFavorites(wishlistProducts);
    } catch (error) {
      console.error('Error loading wishlist data:', error);
    } finally {
      setLoadingWishlist(false);
    }
  };
  
  // Pull-to-refresh handler
  const onRefresh = useCallback(() => {
    setRefreshing(true);
    fetchProducts();
  }, []);
  
  // Get unique brands from products
  const availableBrands = useMemo(() => {
    return Array.from(new Set(
      products
        .map(p => p.brand)
        .filter(Boolean)
    )).sort();
  }, [products]);
  
  // Add to cart handler
  const handleAddToCart = useCallback(async (product) => {
    try {
      setAddingToCartId(product.id);
      await addItem(product, 1);
      toast.show({
        render: () => (
          <Toast action="success" variant="solid">
            <VStack space="xs">
              <ToastTitle>Added to cart</ToastTitle>
              <ToastDescription>{product.name} was added to your cart</ToastDescription>
            </VStack>
          </Toast>
        )
      });
    } catch (err) {
      toast.show({
        render: () => (
          <Toast action="error" variant="solid">
            <VStack space="xs">
              <ToastTitle>Error</ToastTitle>
              <ToastDescription>Failed to add item to cart</ToastDescription>
            </VStack>
          </Toast>
        )
      });
    } finally {
      setAddingToCartId(null);
    }
  }, [addItem, toast]);
  
  // Toggle favorite products
  const handleToggleFavorite = useCallback(async (product) => {
    try {
<<<<<<< HEAD
      const currentUser = getCurrentUser();
      if (!currentUser) {
        router.push('/(auth)');
        return;
      }
      const userId = currentUser.uid;
=======
      // Get current user ID from auth service
      const currentUser = getCurrentUser();
      
      if (!currentUser) {
        // Redirect to login if not logged in
        router.push('/(auth)');
        return;
      }
      
      const userId = currentUser.uid;
      
>>>>>>> 2879e7b1
      if (favorites.includes(product.id)) {
        // Remove from wishlist
        await removeFromWishlist(userId, product.id);
        setFavorites(prev => prev.filter(id => id !== product.id));
        toast.show({
          render: () => (
            <Toast action="info" variant="solid">
              <VStack space="xs">
                <ToastTitle>Removed from wishlist</ToastTitle>
                <ToastDescription>{product.name} was removed from your wishlist</ToastDescription>
              </VStack>
            </Toast>
          )
        });
      } else {
        // Add to wishlist
        await addToWishlist(userId, {
          productId: product.id,
          name: product.name,
          basePrice: product.basePrice,
          discountPrice: product.discountPrice,
          featuredImage: product.featuredImage || (product.images?.length > 0 ? product.images[0] : ''),
          brand: product.brand || '',
          addedAt: new Date()
        });
        setFavorites(prev => [...prev, product.id]);
        toast.show({
          render: () => (
            <Toast action="success" variant="solid">
              <VStack space="xs">
                <ToastTitle>Added to wishlist</ToastTitle>
                <ToastDescription>{product.name} was added to your wishlist</ToastDescription>
              </VStack>
            </Toast>
          )
        });
      }
    } catch (error) {
      console.error('Error updating wishlist:', error);
      toast.show({
        render: () => (
          <Toast action="error" variant="solid">
            <VStack space="xs">
              <ToastTitle>Error</ToastTitle>
              <ToastDescription>Failed to update wishlist</ToastDescription>
            </VStack>
          </Toast>
        )
      });
    }
  }, [favorites, toast, router]);
  
  // Filter products
  const filteredProducts = useMemo(() => {
    return products.filter(product => {
      // Search filter
      if (searchQuery && !product.name?.toLowerCase().includes(searchQuery.toLowerCase()) && 
          !product.description?.toLowerCase().includes(searchQuery.toLowerCase()) &&
          !product.brand?.toLowerCase().includes(searchQuery.toLowerCase())) {
        return false;
      }
      
      // Category filter
      if (selectedCategory !== 'all') {
        // Check if product has a matching categoryId or category
        const categoryMatches = 
          // Match by categoryId (string or number comparison)
          product.categoryId === selectedCategory || 
          product.categoryId === Number(selectedCategory) ||
          String(product.categoryId) === selectedCategory ||
          // Match by category name
          product.category === selectedCategory ||
          // Match by categoryName if available
          product.categoryName === selectedCategory;
          
        if (!categoryMatches) {
          return false;
        }
      }
      
      // Brand filter
      if (selectedBrands.length > 0 && (!product.brand || !selectedBrands.includes(product.brand))) {
        return false;
      }
      
      // Price filter
      const price = product.discountPrice || product.basePrice;
      if (price < priceRange[0] || price > priceRange[1]) {
        return false;
      }
      
      // Rating filter
      if (minRating > 0 && (!product.rating || product.rating < minRating)) {
        return false;
      }
      
      // Stock filter
      if (inStockOnly && (!product.stockQuantity || product.stockQuantity <= 0)) {
        return false;
      }
      
      return true;
    });
  }, [products, searchQuery, selectedCategory, selectedBrands, priceRange, minRating, inStockOnly]);
  
  // Sort products
  const sortedProducts = useMemo(() => {
    const sorted = [...filteredProducts];
    
    switch (selectedSort) {
      case 'price_asc':
        return sorted.sort((a, b) => 
          (a.discountPrice || a.basePrice) - (b.discountPrice || b.basePrice)
        );
      case 'price_desc':
        return sorted.sort((a, b) => 
          (b.discountPrice || b.basePrice) - (a.discountPrice || a.basePrice)
        );
      case 'rating':
        return sorted.sort((a, b) => (b.rating || 0) - (a.rating || 0));
      case 'newest':
        return sorted.sort((a, b) => {
          const dateA = a.createdAt ? 
            (typeof a.createdAt === 'object' && 'toDate' in a.createdAt ? 
              a.createdAt.toDate() : new Date(a.createdAt)) : 
            new Date(0);
          const dateB = b.createdAt ? 
            (typeof b.createdAt === 'object' && 'toDate' in b.createdAt ? 
              b.createdAt.toDate() : new Date(b.createdAt)) : 
            new Date(0);
          return dateB.getTime() - dateA.getTime();
        });
      case 'popular':
      default:
        // Sort by a combination of rating and review count for "popular"
        return sorted.sort((a, b) => {
          const scoreA = (a.rating || 0) * (a.reviewCount || 1);
          const scoreB = (b.rating || 0) * (b.reviewCount || 1);
          return scoreB - scoreA;
        });
    }
  }, [filteredProducts, selectedSort]);
  
  // Toggle brand selection
  const toggleBrand = useCallback((brand: string) => {
    if (!brand) return;
    
    setSelectedBrands(prev => 
      prev.includes(brand) ? 
        prev.filter(b => b !== brand) : 
        [...prev, brand]
    );
  }, []);
  
  // Reset filters
  const resetFilters = useCallback(() => {
    setSelectedCategory('all');
    setSelectedBrands([]);
    setMinRating(0);
    setInStockOnly(false);
    
    // Reset price range based on actual products
    if (products.length > 0) {
      const prices = products.map(p => p.discountPrice || p.basePrice).filter(Boolean);
      
      if (prices.length) {
        setPriceRange([
          Math.floor(Math.min(...prices)),
          Math.ceil(Math.max(...prices))
        ]);
      } else {
        setPriceRange([0, 10000]);
      }
    }
  }, [products]);
  
  // Optimized renderItem function
  const renderItem = useCallback(({ item }) => (
    <View style={viewMode === 'grid' ? styles.gridCardWrapper : styles.listCardWrapper}>
      <ProductCard
        product={item}
        viewMode={viewMode}
        onPress={handleProductPress}
        onAddToCart={handleAddToCart}
        onToggleFavorite={handleToggleFavorite}
        isAddingToCart={addingToCartId === item.id}
        isFavorite={favorites.includes(item.id)}
      />
    </View>
  ), [viewMode, handleProductPress, handleAddToCart, handleToggleFavorite, addingToCartId, favorites]);
  
  // Keyextractor optimization
  const keyExtractor = useCallback((item) => item.id.toString(), []);
  
  // Item layout optimization for FlatList
  const getItemLayout = useCallback((data, index) => {
    const itemHeight = viewMode === 'grid' ? 280 : 140; // Adjust based on your card heights
    return {
      length: itemHeight,
      offset: itemHeight * index,
      index,
    };
  }, [viewMode]);

  // Product press handler
  const handleProductPress = useCallback((id) => {
    router.push(`/product/${id}`);
  }, [router]);
  
  // Loading state
  if (isLoading && !refreshing) {
    return (
      <View style={[styles.container, styles.centered]}>
        <ActivityIndicator size="large" color="#4F46E5" />
        <Text style={styles.loadingText}>Loading products...</Text>
      </View>
    );
  }

  // Error state
  if (error) {
    return (
      <View style={[styles.container, styles.centered]}>
        <Icon as={Package} size="xl" color="#9CA3AF" />
        <Text style={styles.errorTitle}>Something went wrong</Text>
        <Text style={styles.errorText}>{error}</Text>
        <Button
          size="md"
          variant="solid"
          style={styles.retryButton}
          onPress={fetchProducts}
        >
          <ButtonText>Try Again</ButtonText>
        </Button>
      </View>
    );
  }
  
  return (
    <View style={[
      styles.container, 
      { paddingTop: Platform.OS === 'ios' ? insets.top : StatusBar.currentHeight }
    ]}>
      <StatusBar barStyle="dark-content" backgroundColor="#FFFFFF" />
      
      {/* Header */}
      <View style={styles.header}>
        <HStack style={styles.searchContainer}>
          <View style={{flex: 1, flexDirection: 'row', alignItems: 'center', backgroundColor: '#F9FAFB', borderColor: '#E5E7EB', borderWidth: 1, borderRadius: 8, paddingHorizontal: 8}}>
            <Search color="#6B7280" size={18} style={{marginRight: 8}} />
            <TextInput
              placeholder="Search products..."
              placeholderTextColor="#9CA3AF"
              value={searchQuery}
              onChangeText={setSearchQuery}
              style={{flex: 1, fontSize: 16, height: 40, color: '#111827'}}
            />
            {searchQuery.length > 0 && (
              <TouchableOpacity 
                onPress={() => setSearchQuery('')}
                style={{padding: 8}}
              >
                <X size={18} color="#6B7280" />
              </TouchableOpacity>
            )}
          </View>
          
          <TouchableOpacity
            style={styles.filterButton}
            onPress={() => setFilterModalVisible(true)}
          >
            <Filter size={20} color="#4F46E5" />
          </TouchableOpacity>
        </HStack>
        
        {/* Categories Scrollbar */}
        <ScrollView
          horizontal
          showsHorizontalScrollIndicator={false}
          contentContainerStyle={styles.categoriesContainer}
          style={styles.categoriesScroll}
        >
          <TouchableOpacity
            style={[
              styles.categoryPill,
              selectedCategory === 'all' && styles.activeCategoryPill
            ]}
            onPress={() => setSelectedCategory('all')}
          >
            <Text style={[
              styles.categoryText,
              selectedCategory === 'all' && styles.activeCategoryText
            ]}>
              All
            </Text>
          </TouchableOpacity>
          
          {categories.map(category => (
            <TouchableOpacity
              key={category.id}
              style={[
                styles.categoryPill,
                selectedCategory === category.id && styles.activeCategoryPill
              ]}
              onPress={() => setSelectedCategory(
                selectedCategory === category.id ? 'all' : category.id
              )}
            >
              <Text style={[
                styles.categoryText,
                selectedCategory === category.id && styles.activeCategoryText
              ]}>
                {category.name}
              </Text>
            </TouchableOpacity>
          ))}
        </ScrollView>
      </View>
      
      {/* Results Controls */}
      <HStack style={styles.resultsBar}>
        <Text style={styles.resultsCount}>
          {sortedProducts.length} {sortedProducts.length === 1 ? 'product' : 'products'}
        </Text>
        
        <HStack space="md" alignItems="center">
          <TouchableOpacity
            style={styles.sortButton}
            onPress={() => setSortModalVisible(true)}
          >
            <HStack space="xs" alignItems="center">
              <ArrowUpDown size={16} color="#4B5563" />
              <Text style={styles.sortButtonText}>Sort</Text>
              <ChevronDown size={16} color="#4B5563" />
            </HStack>
          </TouchableOpacity>
          
          <TouchableOpacity
            style={styles.viewToggleButton}
            onPress={() => setViewMode(viewMode === 'grid' ? 'list' : 'grid')}
          >
            {viewMode === 'grid' ? (
              <List size={18} color="#4B5563" />
            ) : (
              <Grid size={18} color="#4B5563" />
            )}
          </TouchableOpacity>
        </HStack>
      </HStack>
      
      {/* Product List */}
      {sortedProducts.length > 0 ? (
        <FlatList
          data={sortedProducts}
          keyExtractor={keyExtractor}
          renderItem={renderItem}
          numColumns={viewMode === 'grid' ? 2 : 1}
          key={viewMode} // Force re-render on view mode change
          contentContainerStyle={styles.productList}
          columnWrapperStyle={viewMode === 'grid' ? styles.productRow : null}
          showsVerticalScrollIndicator={false}
          refreshControl={
            <RefreshControl
              refreshing={refreshing}
              onRefresh={onRefresh}
              colors={['#4F46E5']}
              tintColor="#4F46E5"
            />
          }
          // Performance optimizations
          getItemLayout={getItemLayout}
          removeClippedSubviews={true}
          maxToRenderPerBatch={5}
          updateCellsBatchingPeriod={50}
          windowSize={7}
          initialNumToRender={8}
          // Avoid excessive re-renders
          extraData={[viewMode, addingToCartId, favorites]}
        />
      ) : (
        // Empty state
        <View style={styles.emptyState}>
          <Package size={60} color="#D1D5DB" />
          <Heading size="md" style={styles.emptyStateTitle}>No products found</Heading>
          <Text style={styles.emptyStateText}>
            Try adjusting your filters or search term
          </Text>
          
          {(searchQuery || selectedCategory !== 'all' || selectedBrands.length > 0) && (
            <Button
              size="md"
              variant="outline"
              style={styles.clearFiltersButton}
              onPress={() => {
                resetFilters();
                setSearchQuery('');
              }}
            >
              <ButtonText>Clear All Filters</ButtonText>
            </Button>
          )}
        </View>
      )}
      
      {/* Filter Modal */}
      <Modal
        visible={filterModalVisible}
        transparent
        animationType="slide"
        onRequestClose={() => setFilterModalVisible(false)}
      >
        <View style={styles.modalOverlay}>
          <View style={styles.filterModalContainer}>
            {/* Modal Header */}
            <View style={styles.modalHeader}>
              <View style={styles.modalHandleBar} />
              <Heading size="md" style={styles.modalTitle}>Filter Products</Heading>
              <TouchableOpacity
                style={styles.closeButton}
                onPress={() => setFilterModalVisible(false)}
              >
                <X size={22} color="#1F2937" />
              </TouchableOpacity>
            </View>
            
            {/* Modal Content */}
            <ScrollView 
              style={styles.modalContent} 
              showsVerticalScrollIndicator={false}
              contentContainerStyle={styles.filterContentContainer}
            >
              {/* Categories */}
              <View style={styles.filterSection}>
                <Text style={styles.filterSectionTitle}>Categories</Text>
                <View style={styles.filterChips}>
                  {categories.map(category => (
                    <TouchableOpacity
                      key={category.id}
                      style={[
                        styles.filterChip,
                        selectedCategory === category.id && styles.activeFilterChip
                      ]}
                      onPress={() => setSelectedCategory(
                        selectedCategory === category.id ? 'all' : category.id
                      )}
                    >
                      <Text style={[
                        styles.filterChipText,
                        selectedCategory === category.id && styles.activeFilterChipText
                      ]}>
                        {category.name}
                      </Text>
                    </TouchableOpacity>
                  ))}
                </View>
              </View>
              
              {/* Price Range */}
              <View style={styles.filterSection}>
                <Text style={styles.filterSectionTitle}>Price Range</Text>
                <View style={styles.priceInputContainer}>
                  <View style={styles.priceInputGroup}>
                    <Text style={styles.priceInputLabel}>Min Price</Text>
                    <View style={styles.priceInputWrapper}>
                      <Text style={styles.currencySymbol}>₹</Text>
                      <TextInput
                        style={styles.priceInput}
                        value={priceRange[0].toString()}
                        onChangeText={(text) => {
                          const value = Math.max(0, parseInt(text) || 0);
                          setPriceRange([
                            value, 
                            Math.max(value + 100, priceRange[1])
                          ]);
                        }}
                        keyboardType="numeric"
                        placeholder="0"
                        placeholderTextColor="#9CA3AF"
                      />
                    </View>
                  </View>
                  
                  <View style={styles.priceRangeSeparator} />
                  
                  <View style={styles.priceInputGroup}>
                    <Text style={styles.priceInputLabel}>Max Price</Text>
                    <View style={styles.priceInputWrapper}>
                      <Text style={styles.currencySymbol}>₹</Text>
                      <TextInput
                        style={styles.priceInput}
                        value={priceRange[1].toString()}
                        onChangeText={(text) => {
                          const value = Math.max(priceRange[0], parseInt(text) || priceRange[0] + 100);
                          setPriceRange([priceRange[0], value]);
                        }}
                        keyboardType="numeric"
                        placeholder="10000"
                        placeholderTextColor="#9CA3AF"
                      />
                    </View>
                  </View>
                </View>
                
                {/* Quick Price Buttons */}
                <View style={styles.quickPriceButtons}>
                  {[
                    { label: 'Under ₹1000', range: [0, 1000] },
                    { label: '₹1000 - ₹5000', range: [1000, 5000] },
                    { label: 'Above ₹5000', range: [5000, 10000] }
                  ].map((option, index) => (
                    <TouchableOpacity
                      key={index}
                      style={[
                        styles.quickPriceButton,
                        (priceRange[0] === option.range[0] && 
                         priceRange[1] === option.range[1]) && 
                         styles.activeQuickPriceButton
                      ]}
                      onPress={() => setPriceRange(option.range)}
                    >
                      <Text style={[
                        styles.quickPriceButtonText,
                        (priceRange[0] === option.range[0] && 
                         priceRange[1] === option.range[1]) && 
                         styles.activeQuickPriceButtonText
                      ]}>
                        {option.label}
                      </Text>
                    </TouchableOpacity>
                  ))}
                </View>
              </View>
              
              {/* Brands */}
              {availableBrands.length > 0 && (
                <View style={styles.filterSection}>
                  <Text style={styles.filterSectionTitle}>Brands</Text>
                  <View style={styles.filterChips}>
                    {availableBrands.map(brand => (
                      <TouchableOpacity
                        key={brand}
                        style={[
                          styles.filterChip,
                          selectedBrands.includes(brand) && styles.activeFilterChip
                        ]}
                        onPress={() => toggleBrand(brand)}
                      >
                        {selectedBrands.includes(brand) && (
                          <Check size={14} color="#FFFFFF" style={{ marginRight: 4 }} />
                        )}
                        <Text style={[
                          styles.filterChipText,
                          selectedBrands.includes(brand) && styles.activeFilterChipText
                        ]}>
                          {brand}
                        </Text>
                      </TouchableOpacity>
                    ))}
                  </View>
                </View>
              )}
              
              {/* Rating */}
              <View style={styles.filterSection}>
                <Text style={styles.filterSectionTitle}>Minimum Rating</Text>
                <Text style={styles.ratingDescription}>
                  {minRating > 0 ? `${minRating}+ stars and above` : 'Any rating'}
                </Text>
                <View style={styles.starsContainer}>
                  {[1, 2, 3, 4, 5].map(rating => (
                    <TouchableOpacity
                      key={rating}
                      style={styles.starButton}
                      onPress={() => setMinRating(rating === minRating ? 0 : rating)}
                    >
                      <Star
                        size={32}
                        color={rating <= minRating ? "#FFAB00" : "#E2E8F0"}
                        fill={rating <= minRating ? "#FFAB00" : "none"}
                      />
                    </TouchableOpacity>
                  ))}
                </View>
              </View>
              
              {/* Stock Filter */}
              <View style={styles.filterSectionLast}>
                <View style={styles.stockFilterRow}>
                  <VStack>
                    <Text style={styles.filterSectionTitle}>In-Stock Only</Text>
                    <Text style={styles.stockDescription}>
                      Only show products currently in stock
                    </Text>
                  </VStack>
                  <TouchableOpacity
                    style={[
                      styles.toggleSwitch,
                      inStockOnly && styles.toggleSwitchActive
                    ]}
                    onPress={() => setInStockOnly(!inStockOnly)}
                    activeOpacity={0.8}
                  >
                    <View style={[
                      styles.toggleThumb,
                      inStockOnly && styles.toggleThumbActive
                    ]} />
                  </TouchableOpacity>
                </View>
              </View>
            </ScrollView>
            
            {/* Filter Action Buttons */}
            <View style={styles.filterActions}>
              <TouchableOpacity 
                style={styles.resetButton}
                onPress={resetFilters}
              >
                <Text style={styles.resetButtonText}>Reset Filters</Text>
              </TouchableOpacity>
              
              <TouchableOpacity 
                style={styles.applyButton}
                onPress={() => setFilterModalVisible(false)}
              >
                <Text style={styles.applyButtonText}>Apply</Text>
              </TouchableOpacity>
            </View>
          </View>
        </View>
      </Modal>
      
      {/* Sort Modal */}
      <Modal
        visible={sortModalVisible}
        transparent
        animationType="slide"
        onRequestClose={() => setSortModalVisible(false)}
      >
        <View style={styles.modalOverlay}>
          <View style={styles.sortModalContainer}>
            <View style={styles.modalHeader}>
              <View style={styles.modalHandleBar} />
              <Heading size="md" style={styles.modalTitle}>Sort By</Heading>
              <TouchableOpacity
                style={styles.closeButton}
                onPress={() => setSortModalVisible(false)}
              >
                <X size={22} color="#1F2937" />
              </TouchableOpacity>
            </View>
            
            <ScrollView 
              style={styles.modalContent}
              showsVerticalScrollIndicator={false}
            >
              {SORT_OPTIONS.map((option) => {
                const isSelected = selectedSort === option.id;
                const Icon = option.icon;
                
                return (
                  <TouchableOpacity
                    key={option.id}
                    style={[
                      styles.sortOption,
                      isSelected && styles.selectedSortOption
                    ]}
                    onPress={() => {
                      setSelectedSort(option.id);
                      setSortModalVisible(false);
                    }}
                  >
                    <HStack space="sm" alignItems="center">
                      <View style={[
                        styles.sortOptionIconContainer,
                        isSelected && styles.selectedSortOptionIconContainer
                      ]}>
                        <Icon
                          size={18}
                          color={isSelected ? "#FFFFFF" : "#4B5563"}
                        />
                      </View>
                      <Text style={[
                        styles.sortOptionText,
                        isSelected && styles.selectedSortOptionText
                      ]}>
                        {option.label}
                      </Text>
                    </HStack>
                    
                    {isSelected && (
                      <View style={styles.selectedCheckmark}>
                        <Check size={18} color="#FFFFFF" />
                      </View>
                    )}
                  </TouchableOpacity>
                );
              })}
            </ScrollView>
            
            <View style={styles.sortModalFooter}>
              <TouchableOpacity 
                style={styles.cancelButton}
                onPress={() => setSortModalVisible(false)}
              >
                <Text style={styles.cancelButtonText}>Cancel</Text>
              </TouchableOpacity>
            </View>
          </View>
        </View>
      </Modal>
    </View>
  );
}

const styles = StyleSheet.create({
  container: {
    flex: 1,
    backgroundColor: '#F8FAFC',
  },
  centered: {
    flex: 1,
    alignItems: 'center',
    justifyContent: 'center',
    paddingHorizontal: 24,
  },
  loadingText: {
    marginTop: 16,
    fontSize: 16,
    color: '#64748B',
  },
  errorTitle: {
    marginTop: 16,
    fontSize: 18,
    fontWeight: '600',
    color: '#1E293B',
    marginBottom: 8,
  },
  errorText: {
    fontSize: 16,
    color: '#64748B',
    textAlign: 'center',
    marginBottom: 24,
  },
  retryButton: {
    paddingHorizontal: 24,
    backgroundColor: '#4F46E5',
    marginTop: 16,
  },
  
  // Header Styles
  header: {
    backgroundColor: '#FFFFFF',
    paddingTop: 12,
    paddingHorizontal: 16,
    paddingBottom: 12,
    borderBottomWidth: 1,
    borderBottomColor: '#EEF2F6',
    zIndex: 10,
    shadowColor: '#000',
    shadowOffset: { width: 0, height: 1 },
    shadowOpacity: 0.06,
    shadowRadius: 5,
    elevation: 2,
  },
  searchContainer: {
    alignItems: 'center',
    justifyContent: 'space-between',
  },
  searchInput: {
    flex: 1,
    height: 44,
    marginRight: 12,
    backgroundColor: '#F8FAFC',
  },
  filterButton: {
    width: 48,
    height: 48,
    borderRadius: 12,
    alignItems: 'center',
    justifyContent: 'center',
    backgroundColor: '#F1F5F9',
    borderWidth: 1,
    borderColor: '#E2E8F0',
    shadowColor: '#000',
    shadowOffset: { width: 0, height: 1 },
    shadowOpacity: 0.05,
    shadowRadius: 2,
    elevation: 1,
  },
  
  // Categories Styles
  categoriesScroll: {
    marginTop: 12,
    height: 44,
  },
  categoriesContainer: {
    paddingLeft: 4,
    paddingRight: 16,
    paddingVertical: 4,
  },
  categoryPill: {
    paddingHorizontal: 16,
    paddingVertical: 8,
    borderRadius: 20,
    backgroundColor: '#F1F5F9',
    marginHorizontal: 4,
    borderWidth: 1,
    borderColor: '#E2E8F0',
  },
  activeCategoryPill: {
    backgroundColor: '#3B82F6', // Our accent blue color for selected pills
    borderColor: '#3B82F6',
  },
  categoryText: {
    fontSize: 14,
    fontWeight: '500',
    color: '#475569',
  },
  activeCategoryText: {
    color: '#FFFFFF', // White text color when pill is selected
    fontWeight: '600',
  },
  
  // Results Bar Styles
  resultsBar: {
    flexDirection: 'row',
    justifyContent: 'space-between',
    alignItems: 'center',
    paddingVertical: 12,
    paddingHorizontal: 16,
    backgroundColor: '#FFFFFF',
    borderBottomWidth: 1,
    borderBottomColor: '#E2E8F0',
  },
  resultsCount: {
    fontSize: 14,
    fontWeight: '500',
    color: '#64748B',
  },
  sortButton: {
    flexDirection: 'row',
    alignItems: 'center',
    paddingVertical: 6,
    paddingHorizontal: 12,
    borderRadius: 8,
    backgroundColor: '#F1F5F9',
    borderWidth: 1,
    borderColor: '#E2E8F0',
  },
  sortButtonText: {
    fontSize: 14,
    fontWeight: '500',
    color: '#475569',
    marginHorizontal: 4,
  },
  viewToggleButton: {
    width: 36,
    height: 36,
    borderRadius: 8,
    alignItems: 'center',
    justifyContent: 'center',
    backgroundColor: '#F1F5F9',
    borderWidth: 1,
    borderColor: '#E2E8F0',
  },
  
  // Product List Styles
  gridCardContainer: {
    flex: 1,
  },
  listCardContainer: {
    width: '100%',
  },
  gridCardWrapper: {
    width: '50%',
    paddingHorizontal: 6,
    marginBottom: 12,
  },
  listCardWrapper: {
    width: '100%',
    marginBottom: 12,
  },
  productList: {
    padding: 8,
    paddingBottom: 80, // Extra padding at bottom for better UX
  },
  productRow: {
    justifyContent: 'flex-start', // Changed from space-between to allow proper flex wrapping
  },
  
  // Product Card Styles - Fixed image coverage
  productCard: {
    backgroundColor: '#FFFFFF',
    borderRadius: 16,
    overflow: 'hidden',
    shadowColor: '#000',
    shadowOffset: { width: 0, height: 2 },
    shadowOpacity: 0.05,
    shadowRadius: 8,
    elevation: 3,
    marginBottom: 16,
  },
  gridCard: {
    width: CARD_WIDTH,
  },
  listCard: {
    width: LIST_CARD_WIDTH,
    flexDirection: 'row',
  },
  imageContainer: {
    position: 'relative',
    backgroundColor: '#F8FAFC',
    overflow: 'hidden', // Ensures image stays within container bounds
  },
  gridImageContainer: {
    width: '100%',
    height: '0',
    paddingBottom: '100%' // Creates a square aspect ratio
  },
  listImageContainer: {
    width: 120,
    height: '100%',
  },
  productImage: {
    width: '100%',
    height: '100%',
    objectFit: 'cover', // Web equivalent of resizeMode
    position: 'absolute', // For the grid view to fill the container properly
    top: 0,
    left: 0,
  },
  discountBadge: {
    position: 'absolute',
    top: 8,
    left: 8,
    paddingHorizontal: 8,
    paddingVertical: 4,
    borderRadius: 8,
    backgroundColor: '#EF4444',
    shadowColor: '#000',
    shadowOffset: { width: 0, height: 1 },
    shadowOpacity: 0.1,
    shadowRadius: 2,
    elevation: 2,
  },
  discountText: {
    fontSize: 10,
    fontWeight: '700',
    color: '#FFFFFF',
  },
  favoriteButton: {
    position: 'absolute',
    top: 8,
    right: 8,
    width: 32,
    height: 32,
    borderRadius: 16,
    backgroundColor: 'rgba(0,0,0,0.3)',
    alignItems: 'center',
    justifyContent: 'center',
    shadowColor: '#000',
    shadowOffset: { width: 0, height: 1 },
    shadowOpacity: 0.2,
    shadowRadius: 2,
    elevation: 3,
  },
  productInfo: {
    padding: 12,
  },
  gridProductInfo: {
    flex: 1,
    justifyContent: 'space-between',
  },
  listProductInfo: {
    flex: 1,
    paddingHorizontal: 16,
    justifyContent: 'space-between',
  },
  brandText: {
    fontSize: 12,
    color: '#64748B',
    fontWeight: '500',
  },
  productName: {
    fontSize: 14,
    fontWeight: '600',
    color: '#1E293B',
    marginTop: 2,
    marginBottom: 4,
  },
  ratingText: {
    fontSize: 12,
    fontWeight: '500',
    color: '#64748B',
  },
  reviewCount: {
    fontSize: 12,
    color: '#94A3B8',
  },
  priceText: {
    fontSize: 16,
    fontWeight: '700',
    color: '#1E293B',
  },
  originalPriceText: {
    fontSize: 12,
    fontWeight: '400',
    color: '#94A3B8',
    textDecorationLine: 'line-through',
  },
  addToCartButton: {
    position: 'absolute',
    bottom: 12,
    right: 12,
    width: 36,
    height: 36,
    borderRadius: 18,
    backgroundColor: '#4F46E5',
    alignItems: 'center',
    justifyContent: 'center',
    shadowColor: '#000',
    shadowOffset: { width: 0, height: 2 },
    shadowOpacity: 0.1,
    shadowRadius: 3,
    elevation: 3,
  },
  listAddToCartButton: {
    paddingHorizontal: 16,
    paddingVertical: 8,
    backgroundColor: '#4F46E5',
    borderRadius: 8,
    alignItems: 'center',
    justifyContent: 'center',
    shadowColor: '#000',
    shadowOffset: { width: 0, height: 1 },
    shadowOpacity: 0.1,
    shadowRadius: 2,
    elevation: 2,
  },
  activeFilterChipText: {
    fontSize: 14,
    fontWeight: '600',
    color: '#FFFFFF',
  },
  addToCartText: {
    fontSize: 14,
    fontWeight: '600',
    color: '#FFFFFF',
  },
  
  // Empty State Styles
  emptyState: {
    flex: 1,
    alignItems: 'center',
    justifyContent: 'center',
    paddingTop: 80,
    paddingHorizontal: 24,
  },
  emptyStateTitle: {
    marginTop: 20,
    marginBottom: 8,
    color: '#1E293B',
    fontWeight: '600',
  },
  emptyStateText: {
    fontSize: 16,
    color: '#64748B',
    textAlign: 'center',
    marginBottom: 24,
  },
  clearFiltersButton: {
    paddingHorizontal: 24,
    borderColor: '#CBD5E1',
    marginTop: 8,
  },
  
  // Modal Common Styles
  modalOverlay: {
    flex: 1,
    backgroundColor: 'rgba(0, 0, 0, 0.5)',
    justifyContent: 'flex-end',
  },
  modalHeader: {
    alignItems: 'center',
    paddingTop: 16,
    paddingHorizontal: 20,
    paddingBottom: 16,
    borderBottomWidth: 1,
    borderBottomColor: '#E2E8F0',
    position: 'relative',
  },
  modalHandleBar: {
    width: 40,
    height: 5,
    backgroundColor: '#CBD5E1',
    borderRadius: 3,
    marginBottom: 16,
  },
  modalTitle: {
    color: '#0F172A',
    fontSize: 18,
  },
  closeButton: {
    position: 'absolute',
    top: 16,
    right: 20,
    padding: 4,
  },
  modalContent: {
    maxHeight: '70%',
    paddingHorizontal: 20,
  },
  
  // Filter Modal Styles
  filterModalContainer: {
    backgroundColor: '#FFFFFF',
    borderTopLeftRadius: 24,
    borderTopRightRadius: 24,
    maxHeight: '85%',
  },
  filterContentContainer: {
    paddingBottom: 120, // Extra space for buttons at bottom
    paddingTop: 8,
  },
  filterSection: {
    marginBottom: 24,
    paddingBottom: 20,
    borderBottomWidth: 1,
    borderBottomColor: '#E2E8F0',
  },
  filterSectionLast: {
    marginBottom: 32,
  },
  filterSectionTitle: {
    fontSize: 16,
    fontWeight: '600',
    color: '#0F172A',
    marginBottom: 12,
  },
  filterChips: {
    flexDirection: 'row',
    flexWrap: 'wrap',
    marginHorizontal: -4,
  },
  filterChip: {
    flexDirection: 'row',
    alignItems: 'center',
    paddingHorizontal: 12,
    paddingVertical: 8,
    borderRadius: 16,
    backgroundColor: '#F1F5F9',
    margin: 4,
    borderWidth: 1,
    borderColor: '#E2E8F0',
  },
  activeFilterChip: {
    backgroundColor: '#4F46E5',
    borderColor: '#4338CA',
  },
  filterChipText: {
    fontSize: 14,
    fontWeight: '500',
    color: '#475569',
  } ,
  
  // Price Range Styles
  priceInputContainer: {
    flexDirection: 'row',
    alignItems: 'center',
    justifyContent: 'space-between',
  },
  priceInputGroup: {
    flex: 1,
  },
  priceInputLabel: {
    fontSize: 13,
    color: '#64748B',
    marginBottom: 8,
    fontWeight: '500',
  },
  priceInputWrapper: {
    flexDirection: 'row',
    alignItems: 'center',
    paddingHorizontal: 12,
    paddingVertical: 0,
    borderWidth: 1,
    borderColor: '#CBD5E1',
    borderRadius: 8,
    backgroundColor: '#F8FAFC',
  },
  currencySymbol: {
    fontSize: 16,
    fontWeight: '500',
    color: '#475569',
    marginRight: 4,
  },
  priceInput: {
    flex: 1,
    height: 44,
    fontSize: 16,
    color: '#1E293B',
  },
  priceRangeSeparator: {
    width: 16,
    height: 2,
    backgroundColor: '#94A3B8',
    marginHorizontal: 8,
    alignSelf: 'center',
    marginTop: 8,
  },
  quickPriceButtons: {
    flexDirection: 'row',
    marginTop: 16,
    justifyContent: 'space-between',
  },
  quickPriceButton: {
    flex: 1,
    alignItems: 'center',
    justifyContent: 'center',
    paddingVertical: 10,
    borderRadius: 8,
    backgroundColor: '#F1F5F9',
    borderWidth: 1,
    borderColor: '#E2E8F0',
    marginHorizontal: 4,
  },
  activeQuickPriceButton: {
    backgroundColor: '#EEF2FF',
    borderColor: '#4F46E5',
  },
  quickPriceButtonText: {
    fontSize: 13,
    fontWeight: '500',
    color: '#475569',
  },
  activeQuickPriceButtonText: {
    color: '#4F46E5',
    fontWeight: '600',
  },
  
  // Rating Styles
  ratingDescription: {
    fontSize: 14,
    color: '#64748B',
    marginBottom: 12,
  },
  starsContainer: {
    flexDirection: 'row',
  },
  starButton: {
    padding: 4,
  },
  
  // Stock Filter Styles
  stockFilterRow: {
    flexDirection: 'row',
    alignItems: 'center',
    justifyContent: 'space-between',
  },
  stockDescription: {
    fontSize: 14,
    color: '#64748B',
    marginTop: 2,
  },
  toggleSwitch: {
    width: 50,
    height: 28,
    borderRadius: 14,
    backgroundColor: '#E2E8F0',
    padding: 2,
    justifyContent: 'center',
  },
  toggleSwitchActive: {
    backgroundColor: '#4F46E5',
  },
  toggleThumb: {
    width: 24,
    height: 24,
    borderRadius: 12,
    backgroundColor: '#FFFFFF',
    shadowColor: '#000',
    shadowOffset: { width: 0, height: 1 },
    shadowOpacity: 0.2,
    shadowRadius: 1.5,
    elevation: 2,
    alignSelf: 'flex-start',
  },
  toggleThumbActive: {
    alignSelf: 'flex-end',
  },
  
  // Filter Actions Styles
  filterActions: {
    flexDirection: 'row',
    justifyContent: 'space-between',
    paddingHorizontal: 20,
    paddingVertical: 16,
    paddingBottom: Platform.OS === 'ios' ? 36 : 24,
    backgroundColor: '#FFFFFF',
    borderTopWidth: 1,
    borderTopColor: '#E2E8F0',
    position: 'absolute',
    bottom: 0,
    left: 0,
    right: 0,
  },
  resetButton: {
    flex: 0.48,
    paddingVertical: 14,
    borderRadius: 12,
    alignItems: 'center',
    justifyContent: 'center',
    backgroundColor: '#F1F5F9',
    borderWidth: 1,
    borderColor: '#CBD5E1',
  },
  resetButtonText: {
    fontSize: 16,
    fontWeight: '600',
    color: '#475569',
  },
  applyButton: {
    flex: 0.48,
    paddingVertical: 14,
    borderRadius: 12,
    alignItems: 'center',
    justifyContent: 'center',
    backgroundColor: '#4F46E5',
    shadowColor: '#4F46E5',
    shadowOffset: { width: 0, height: 2 },
    shadowOpacity: 0.3,
    shadowRadius: 4,
    elevation: 4,
  },
  applyButtonText: {
    fontSize: 16,
    fontWeight: '600',
    color: '#FFFFFF',
  },
  
  // Sort Modal Styles
  sortModalContainer: {
    backgroundColor: '#FFFFFF',
    borderTopLeftRadius: 24,
    borderTopRightRadius: 24,
    maxHeight: '60%',
  },
  sortOption: {
    flexDirection: 'row',
    alignItems: 'center',
    justifyContent: 'space-between',
    paddingVertical: 16,
    paddingHorizontal: 20,
    borderBottomWidth: 1,
    borderBottomColor: '#E2E8F0',
  },
  selectedSortOption: {
    backgroundColor: '#F1F5F9',
  },
  sortOptionIconContainer: {
    width: 32,
    height: 32,
    borderRadius: 16,
    backgroundColor: '#F1F5F9',
    alignItems: 'center',
    justifyContent: 'center',
  },
  selectedSortOptionIconContainer: {
    backgroundColor: '#4F46E5',
  },
  sortOptionText: {
    fontSize: 16,
    fontWeight: '500',
    color: '#0F172A',
  },
  selectedSortOptionText: {
    fontWeight: '600',
  },
  selectedCheckmark: {
    width: 24,
    height: 24,
    borderRadius: 12,
    backgroundColor: '#4F46E5',
    alignItems: 'center',
    justifyContent: 'center',
  },
  sortModalFooter: {
    paddingHorizontal: 20,
    paddingTop: 16,
    paddingBottom: Platform.OS === 'ios' ? 36 : 24,
  },
  cancelButton: {
    paddingVertical: 14,
    borderRadius: 12,
    alignItems: 'center',
    justifyContent: 'center',
    backgroundColor: '#F1F5F9',
    borderWidth: 1,
    borderColor: '#CBD5E1',
  },
  cancelButtonText: {
    fontSize: 16,
    fontWeight: '600',
    color: '#475569'
  }
});<|MERGE_RESOLUTION|>--- conflicted
+++ resolved
@@ -336,29 +336,12 @@
   const loadWishlistData = async () => {
     try {
       setLoadingWishlist(true);
-<<<<<<< HEAD
-      const currentUser = getCurrentUser();
-      if (!currentUser) {
-        setFavorites([]);
-        return;
-      }
-      const userId = currentUser.uid;
-=======
       
-      // Get current user ID from auth service
-      const currentUser = getCurrentUser();
-      
-      if (!currentUser) {
-        // If no user is logged in, return early
-        setLoadingWishlist(false);
-        return;
-      }
-      
-      const userId = currentUser.uid;
+      // Get current user ID (replace with actual auth logic)
+      const userId = 'current-user-id'; // Replace with actual auth user ID
       
       // In a real app, you would iterate through products and check their wishlist status
       // This is a simplified example - in production code you would use a batch operation
->>>>>>> 2879e7b1
       const wishlistProducts: string[] = [];
       for (const product of products) {
         if (product.id) { // Add null check for product.id
@@ -425,14 +408,6 @@
   // Toggle favorite products
   const handleToggleFavorite = useCallback(async (product) => {
     try {
-<<<<<<< HEAD
-      const currentUser = getCurrentUser();
-      if (!currentUser) {
-        router.push('/(auth)');
-        return;
-      }
-      const userId = currentUser.uid;
-=======
       // Get current user ID from auth service
       const currentUser = getCurrentUser();
       
@@ -444,7 +419,6 @@
       
       const userId = currentUser.uid;
       
->>>>>>> 2879e7b1
       if (favorites.includes(product.id)) {
         // Remove from wishlist
         await removeFromWishlist(userId, product.id);
