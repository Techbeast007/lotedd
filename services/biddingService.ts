--- conflicted
+++ resolved
@@ -125,26 +125,6 @@
     }
     
     const bidData = { id: bidSnapshot.id, ...bidSnapshot.data() } as Bid;
-<<<<<<< HEAD
-    console.log('Bid data retrieved:', bidData);
-    
-    // Fetch the associated product details if productId exists
-    if (bidData.productId) {
-      console.log('Fetching product details for productId:', bidData.productId);
-      try {
-        const productSnapshot = await firestore().collection('products').doc(bidData.productId).get();
-        if (productSnapshot.exists) {
-          const productData = { id: productSnapshot.id, ...productSnapshot.data() };
-          console.log('Product details retrieved:', productData);
-          // Attach the product details to the bid
-          bidData.productDetails = productData as Product;
-        } else {
-          console.warn('Product not found for ID:', bidData.productId);
-        }
-      } catch (productError) {
-        console.error('Error fetching product details:', productError);
-        // Continue without product details if there's an error
-=======
     
     // If we have productId but productDetails is missing or has no stockQuantity,
     // fetch the product details to ensure we have the latest stock information
@@ -167,7 +147,6 @@
         }
       } catch (err) {
         console.error('Failed to fetch product details for bid:', err);
->>>>>>> 2879e7b1
       }
     }
     
@@ -402,13 +381,8 @@
   return firestore()
     .collection('bids')
     .doc(bidId)
-<<<<<<< HEAD
-    .onSnapshot(async (snapshot) => {
+    .onSnapshot(async snapshot => {
       if (snapshot.exists) {
-=======
-    .onSnapshot(snapshot => {
-      if (snapshot.exists()) {
->>>>>>> 2879e7b1
         const bidData = { id: snapshot.id, ...snapshot.data() } as Bid;
         
         // Fetch the associated product details if productId exists
